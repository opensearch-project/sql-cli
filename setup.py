"""
Copyright OpenSearch Contributors
SPDX-License-Identifier: Apache-2.0
"""

import re
import ast

from setuptools import setup, find_packages

install_requirements = [
    "click == 7.1.2",
    "prompt_toolkit == 2.0.6",
    "Pygments == 2.15.1",
<<<<<<< HEAD
    "cli_helpers[styles] == 2.3.1",
=======
    "cli_helpers[styles] == 2.3.0",
>>>>>>> 800d7433
    "opensearch-py == 1.0.0",
    "pyfiglet == 0.8.post1",
    "boto3 == 1.34.34",
    "requests-aws4auth == 1.2.3",
    "setuptools == 74.1.2",
]

_version_re = re.compile(r"__version__\s+=\s+(.*)")

with open("src/opensearch_sql_cli/__init__.py", "rb") as f:
    version = str(ast.literal_eval(_version_re.search(f.read().decode("utf-8")).group(1)))

description = "OpenSearch SQL CLI with auto-completion and syntax highlighting"

with open("README.md", "r") as fh:
    long_description = fh.read()

setup(
    name="opensearchsql",
    author="OpenSearch",
    author_email="opensearch-infra@amazon.com",
    version=version,
    license="Apache 2.0",
    url="https://docs-beta.opensearch.org/search-plugins/sql/cli/",
    packages=find_packages("src"),
    package_dir={"": "src"},
    package_data={"opensearch_sql_cli": ["conf/clirc", "opensearch_literals/opensearch_literals.json"]},
    description=description,
    long_description=long_description,
    long_description_content_type="text/markdown",
    install_requires=install_requirements,
    entry_points={"console_scripts": ["opensearchsql=opensearch_sql_cli.main:cli"]},
    classifiers=[
        "Intended Audience :: Developers",
        "License :: OSI Approved :: Apache Software License",
        "Operating System :: Unix",
        "Operating System :: POSIX :: Linux",
        "Programming Language :: Python",
        "Programming Language :: Python :: 3",
        "Programming Language :: Python :: 3.4",
        "Programming Language :: Python :: 3.5",
        "Programming Language :: Python :: 3.6",
        "Programming Language :: Python :: 3.7",
        "Programming Language :: Python :: 3.8",
        "Programming Language :: SQL",
        "Topic :: Database",
        "Topic :: Database :: Front-Ends",
        "Topic :: Software Development",
        "Topic :: Software Development :: Libraries :: Python Modules",
    ],
    python_requires=">=3.0",
)<|MERGE_RESOLUTION|>--- conflicted
+++ resolved
@@ -12,11 +12,7 @@
     "click == 7.1.2",
     "prompt_toolkit == 2.0.6",
     "Pygments == 2.15.1",
-<<<<<<< HEAD
     "cli_helpers[styles] == 2.3.1",
-=======
-    "cli_helpers[styles] == 2.3.0",
->>>>>>> 800d7433
     "opensearch-py == 1.0.0",
     "pyfiglet == 0.8.post1",
     "boto3 == 1.34.34",
